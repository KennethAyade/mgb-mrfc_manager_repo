package com.mgb.mrfcmanager.ui.meeting

import androidx.fragment.app.Fragment
import androidx.fragment.app.FragmentActivity
import androidx.viewpager2.adapter.FragmentStateAdapter
import com.mgb.mrfcmanager.ui.meeting.fragments.AgendaFragment
import com.mgb.mrfcmanager.ui.meeting.fragments.AttendanceFragment
import com.mgb.mrfcmanager.ui.meeting.fragments.MinutesFragment
import com.mgb.mrfcmanager.ui.meeting.fragments.OtherMattersFragment
import com.mgb.mrfcmanager.ui.meeting.fragments.ProposalsFragment
import com.mgb.mrfcmanager.ui.meeting.fragments.VoiceRecordingFragment

/**
 * ViewPager adapter for Meeting Detail tabs
<<<<<<< HEAD
 * Manages 3 fragments: Attendance, Agenda, Minutes
=======
 * Manages fragments based on user role:
 * - Regular users: Attendance, Agenda, Other Matters, Minutes, Proposals (5 tabs)
 * - Admin users: Same + Recordings (6 tabs)
 *
 * Tab order:
 * 0: Attendance - Log attendance with photo
 * 1: Agenda - View approved agenda items
 * 2: Other Matters - Items added after main agenda finalized
 * 3: Minutes - Meeting minutes/notes
 * 4: Proposals - Propose/approve agenda items
 * 5: Recordings - Voice recordings (Admin only)
>>>>>>> c4acb733
 */
class MeetingDetailPagerAdapter(
    activity: FragmentActivity,
    private val agendaId: Long,
    private val mrfcId: Long,
    private val tabCount: Int = 6  // Default 6 for admin (5 for regular users)
) : FragmentStateAdapter(activity) {

    override fun getItemCount(): Int = tabCount

    override fun createFragment(position: Int): Fragment {
        return when (position) {
            0 -> AttendanceFragment.newInstance(agendaId, mrfcId)
            1 -> AgendaFragment.newInstance(agendaId, mrfcId)
<<<<<<< HEAD
            2 -> MinutesFragment.newInstance(agendaId, mrfcId)
=======
            2 -> OtherMattersFragment.newInstance(agendaId, mrfcId)
            3 -> MinutesFragment.newInstance(agendaId, mrfcId)
            4 -> ProposalsFragment.newInstance(agendaId)
            5 -> VoiceRecordingFragment.newInstance(agendaId, mrfcId)
>>>>>>> c4acb733
            else -> AttendanceFragment.newInstance(agendaId, mrfcId)
        }
    }
}<|MERGE_RESOLUTION|>--- conflicted
+++ resolved
@@ -12,9 +12,6 @@
 
 /**
  * ViewPager adapter for Meeting Detail tabs
-<<<<<<< HEAD
- * Manages 3 fragments: Attendance, Agenda, Minutes
-=======
  * Manages fragments based on user role:
  * - Regular users: Attendance, Agenda, Other Matters, Minutes, Proposals (5 tabs)
  * - Admin users: Same + Recordings (6 tabs)
@@ -26,7 +23,6 @@
  * 3: Minutes - Meeting minutes/notes
  * 4: Proposals - Propose/approve agenda items
  * 5: Recordings - Voice recordings (Admin only)
->>>>>>> c4acb733
  */
 class MeetingDetailPagerAdapter(
     activity: FragmentActivity,
@@ -41,14 +37,10 @@
         return when (position) {
             0 -> AttendanceFragment.newInstance(agendaId, mrfcId)
             1 -> AgendaFragment.newInstance(agendaId, mrfcId)
-<<<<<<< HEAD
-            2 -> MinutesFragment.newInstance(agendaId, mrfcId)
-=======
             2 -> OtherMattersFragment.newInstance(agendaId, mrfcId)
             3 -> MinutesFragment.newInstance(agendaId, mrfcId)
             4 -> ProposalsFragment.newInstance(agendaId)
             5 -> VoiceRecordingFragment.newInstance(agendaId, mrfcId)
->>>>>>> c4acb733
             else -> AttendanceFragment.newInstance(agendaId, mrfcId)
         }
     }
