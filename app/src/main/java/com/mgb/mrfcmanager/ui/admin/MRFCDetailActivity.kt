--- conflicted
+++ resolved
@@ -312,16 +312,10 @@
 
     override fun onCreateOptionsMenu(menu: Menu?): Boolean {
         menuInflater.inflate(R.menu.menu_mrfc_detail, menu)
-<<<<<<< HEAD
-        // Hide Edit menu item if in read-only mode
-        if (isReadOnly) {
-            menu?.findItem(R.id.action_edit)?.isVisible = false
-=======
         // Hide Edit and Delete menu items if in read-only mode
         if (isReadOnly) {
             menu?.findItem(R.id.action_edit)?.isVisible = false
             menu?.findItem(R.id.action_delete)?.isVisible = false
->>>>>>> c4acb733
         }
         return true
     }
